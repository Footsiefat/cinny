import React, { useState, useRef } from 'react';
import PropTypes from 'prop-types';
import './Auth.scss';
import ReCAPTCHA from 'react-google-recaptcha';

import { Link } from 'react-router-dom';
import * as auth from '../../../client/action/auth';

import Text from '../../atoms/text/Text';
import Button from '../../atoms/button/Button';
import Input from '../../atoms/input/Input';
import Spinner from '../../atoms/spinner/Spinner';

import CinnySvg from '../../../../public/res/svg/cinny.svg';

<<<<<<< HEAD
// This regex validates historical usernames, which don't satisy today's username requirements.
// See https://matrix.org/docs/spec/appendices#id13 for more info.
const LOCALPART_LOGIN_REGEX = /^[!-9|;-~]+$/;
const LOCALPART_SIGNUP_REGEX = /^[a-z0-9_\-+./]+$/;
const BAD_LOCALPART_ERROR = 'Username must contain only lowercase letters, numbers, dashes and underscores.';
const USER_ID_TOO_LONG_ERROR = 'Your user ID, including the hostname, can\'t be more than 255 characters long.';
=======
const USERNAME_REGEX = /^[a-z0-9_\-.=/]+$/;
const BAD_USERNAME_ERROR = 'Username must contain only lowercase letters, numbers, dashes and underscores.';
>>>>>>> e69f344a

const PASSWORD_REGEX = /.+/;
const PASSWORD_STRENGHT_REGEX = /^(?=.*\d)(?=.*[A-Z])(?=.*[a-z])(?=.*[^\w\d\s:])([^\s]){8,16}$/;
const BAD_PASSWORD_ERROR = 'Password must contain 1 number, 1 uppercase letters, 1 lowercase letters, 1 non-alpha numeric number, 8-16 characters with no space.';
const CONFIRM_PASSWORD_ERROR = 'Password don\'t match.';

const EMAIL_REGEX = /([a-z0-9]+[_a-z0-9.-][a-z0-9]+)@([a-z0-9-]+(?:.[a-z0-9-]+).[a-z]{2,4})/;
const BAD_EMAIL_ERROR = 'Invalid email address';

function isValidInput(value, regex) {
  return regex.test(value);
}
function renderErrorMessage(error) {
  const $error = document.getElementById('auth_error');
  $error.textContent = error;
  $error.style.display = 'block';
}
function showBadInputError($input, error) {
  renderErrorMessage(error);
  $input.focus();
  const myInput = $input;
  myInput.style.border = '1px solid var(--bg-danger)';
  myInput.style.boxShadow = 'none';
  document.getElementById('auth_submit-btn').disabled = true;
}

function validateOnChange(e, regex, error) {
  if (!isValidInput(e.target.value, regex) && e.target.value) {
    showBadInputError(e.target, error);
    return;
  }
  document.getElementById('auth_error').style.display = 'none';
  e.target.style.removeProperty('border');
  e.target.style.removeProperty('box-shadow');
  document.getElementById('auth_submit-btn').disabled = false;
}

/**
 * Normalizes a username into a standard format.
 *
 * Removes leading and trailing whitespaces and leading "@" symbols.
 * @param {string} rawUsername A raw-input username, which may include invalid characters.
 * @returns {string}
 */
function normalizeUsername(rawUsername) {
  const noLeadingAt = rawUsername.indexOf('@') === 0 ? rawUsername.substr(1) : rawUsername;
  return noLeadingAt.trim();
}

function Auth({ type }) {
  const [process, changeProcess] = useState(null);
  const usernameRef = useRef(null);
  const homeserverRef = useRef(null);
  const passwordRef = useRef(null);
  const confirmPasswordRef = useRef(null);
  const emailRef = useRef(null);

  function register(recaptchaValue, terms, verified) {
    auth.register(
      usernameRef.current.value,
      homeserverRef.current.value,
      passwordRef.current.value,
      emailRef.current.value,
      recaptchaValue,
      terms,
      verified,
    ).then((res) => {
      document.getElementById('auth_submit-btn').disabled = false;
      if (res.type === 'recaptcha') {
        changeProcess({ type: res.type, sitekey: res.public_key });
        return;
      }
      if (res.type === 'terms') {
        changeProcess({ type: res.type, en: res.en });
      }
      if (res.type === 'email') {
        changeProcess({ type: res.type });
      }
      if (res.type === 'done') {
        window.location.replace('/');
      }
    }).catch((error) => {
      changeProcess(null);
      renderErrorMessage(error);
      document.getElementById('auth_submit-btn').disabled = false;
    });
    if (terms) {
      changeProcess({ type: 'loading', message: 'Sending email verification link...' });
    } else changeProcess({ type: 'loading', message: 'Registration in progress...' });
  }

  function handleLogin(e) {
    e.preventDefault();
    document.getElementById('auth_submit-btn').disabled = true;
    document.getElementById('auth_error').style.display = 'none';

    /** @type {string} */
    const rawUsername = usernameRef.current.value;
    /** @type {string} */
    const normalizedUsername = normalizeUsername(rawUsername);

    if (!isValidInput(normalizedUsername, LOCALPART_LOGIN_REGEX)) {
      showBadInputError(usernameRef.current, BAD_LOCALPART_ERROR);
      return;
    }

    auth.login(normalizedUsername, homeserverRef.current.value, passwordRef.current.value)
      .then(() => {
        document.getElementById('auth_submit-btn').disabled = false;
        window.location.replace('/');
      })
      .catch((error) => {
        changeProcess(null);
        renderErrorMessage(error);
        document.getElementById('auth_submit-btn').disabled = false;
      });
    changeProcess({ type: 'loading', message: 'Login in progress...' });
  }

  function handleRegister(e) {
    e.preventDefault();
    document.getElementById('auth_submit-btn').disabled = true;
    document.getElementById('auth_error').style.display = 'none';

    if (!isValidInput(usernameRef.current.value, LOCALPART_SIGNUP_REGEX)) {
      showBadInputError(usernameRef.current, BAD_LOCALPART_ERROR);
      return;
    }
    if (!isValidInput(passwordRef.current.value, PASSWORD_STRENGHT_REGEX)) {
      showBadInputError(passwordRef.current, BAD_PASSWORD_ERROR);
      return;
    }
    if (passwordRef.current.value !== confirmPasswordRef.current.value) {
      showBadInputError(confirmPasswordRef.current, CONFIRM_PASSWORD_ERROR);
      return;
    }
    if (!isValidInput(emailRef.current.value, EMAIL_REGEX)) {
      showBadInputError(emailRef.current, BAD_EMAIL_ERROR);
      return;
    }
    if (`@${usernameRef.current.value}:${homeserverRef.current.value}`.length > 255) {
      showBadInputError(usernameRef.current, USER_ID_TOO_LONG_ERROR);
      return;
    }
    register();
  }

  const handleAuth = (type === 'login') ? handleLogin : handleRegister;
  return (
    <>
      {process?.type === 'loading' && <LoadingScreen message={process.message} />}
      {process?.type === 'recaptcha' && <Recaptcha message="Please check the box below to proceed." sitekey={process.sitekey} onChange={(v) => { if (typeof v === 'string') register(v); }} />}
      {process?.type === 'terms' && <Terms url={process.en.url} onSubmit={register} />}
      {process?.type === 'email' && (
        <ProcessWrapper>
          <div style={{ margin: 'var(--sp-normal)', maxWidth: '450px' }}>
            <Text variant="h2">Verify email</Text>
            <div style={{ margin: 'var(--sp-normal) 0' }}>
              <Text variant="b1">
                Please check your email
                {' '}
                <b>{`(${emailRef.current.value})`}</b>
                {' '}
                and validate before continuing further.
              </Text>
            </div>
            <Button variant="primary" onClick={() => register(undefined, undefined, true)}>Continue</Button>
          </div>
        </ProcessWrapper>
      )}
      <StaticWrapper>
        <div className="auth-form__wrapper flex-v--center">
          <form onSubmit={handleAuth} className="auth-form">
            <Text variant="h2">{ type === 'login' ? 'Login' : 'Register' }</Text>
            <div className="username__wrapper">
              <Input
                forwardRef={usernameRef}
                onChange={(e) => (type === 'login'
                  ? validateOnChange(e, LOCALPART_LOGIN_REGEX, BAD_LOCALPART_ERROR)
                  : validateOnChange(e, LOCALPART_SIGNUP_REGEX, BAD_LOCALPART_ERROR))}
                id="auth_username"
                label="Username"
                required
              />
              <Input
                forwardRef={homeserverRef}
                id="auth_homeserver"
                placeholder="Homeserver"
                value="matrix.org"
                required
              />
            </div>
            <Input
              forwardRef={passwordRef}
              onChange={(e) => validateOnChange(e, ((type === 'login') ? PASSWORD_REGEX : PASSWORD_STRENGHT_REGEX), BAD_PASSWORD_ERROR)}
              id="auth_password"
              type="password"
              label="Password"
              required
            />
            {type === 'register' && (
              <>
                <Input
                  forwardRef={confirmPasswordRef}
                  onChange={(e) => validateOnChange(e, new RegExp(`^(${passwordRef.current.value})$`), CONFIRM_PASSWORD_ERROR)}
                  id="auth_confirmPassword"
                  type="password"
                  label="Confirm password"
                  required
                />
                <Input
                  forwardRef={emailRef}
                  onChange={(e) => validateOnChange(e, EMAIL_REGEX, BAD_EMAIL_ERROR)}
                  id="auth_email"
                  type="email"
                  label="Email"
                  required
                />
              </>
            )}
            <div className="submit-btn__wrapper flex--end">
              <Text id="auth_error" className="error-message" variant="b3">Error</Text>
              <Button
                id="auth_submit-btn"
                variant="primary"
                type="submit"
              >
                {type === 'login' ? 'Login' : 'Register' }
              </Button>
            </div>
          </form>
        </div>

        <div className="flex--center">
          <Text variant="b2">
            {`${(type === 'login' ? 'Don\'t have' : 'Already have')} an account?`}
            <Link to={type === 'login' ? '/register' : '/login'}>
              { type === 'login' ? ' Register' : ' Login' }
            </Link>
          </Text>
        </div>
      </StaticWrapper>
    </>
  );
}

Auth.propTypes = {
  type: PropTypes.string.isRequired,
};

function StaticWrapper({ children }) {
  return (
    <div className="auth__wrapper flex--center">
      <div className="auth-card">
        <div className="auth-card__interactive flex-v">
          <div className="app-ident flex">
            <img className="app-ident__logo noselect" src={CinnySvg} alt="Cinny logo" />
            <div className="app-ident__text flex-v--center">
              <Text variant="h2">Cinny</Text>
              <Text variant="b2">Yet another matrix client.</Text>
            </div>
          </div>
          { children }
        </div>
      </div>
    </div>
  );
}

StaticWrapper.propTypes = {
  children: PropTypes.node.isRequired,
};

function LoadingScreen({ message }) {
  return (
    <ProcessWrapper>
      <Spinner />
      <div style={{ marginTop: 'var(--sp-normal)' }}>
        <Text variant="b1">{message}</Text>
      </div>
    </ProcessWrapper>
  );
}
LoadingScreen.propTypes = {
  message: PropTypes.string.isRequired,
};

function Recaptcha({ message, sitekey, onChange }) {
  return (
    <ProcessWrapper>
      <div style={{ marginBottom: 'var(--sp-normal)' }}>
        <Text variant="s1">{message}</Text>
      </div>
      <ReCAPTCHA sitekey={sitekey} onChange={onChange} />
    </ProcessWrapper>
  );
}
Recaptcha.propTypes = {
  message: PropTypes.string.isRequired,
  sitekey: PropTypes.string.isRequired,
  onChange: PropTypes.func.isRequired,
};

function Terms({ url, onSubmit }) {
  return (
    <ProcessWrapper>
      <form onSubmit={() => onSubmit(undefined, true)}>
        <div style={{ margin: 'var(--sp-normal)', maxWidth: '450px' }}>
          <Text variant="h2">Agree with terms</Text>
          <div style={{ marginBottom: 'var(--sp-normal)' }} />
          <Text variant="b1">In order to complete registration, you need to agree with terms and conditions.</Text>
          <div style={{ display: 'flex', alignItems: 'center', margin: 'var(--sp-normal) 0' }}>
            <input id="termsCheckbox" type="checkbox" required />
            <Text variant="b1">
              {'I accept '}
              <a style={{ cursor: 'pointer' }} href={url} rel="noreferrer" target="_blank">Terms and Conditions</a>
            </Text>
          </div>
          <Button id="termsBtn" type="submit" variant="primary">Submit</Button>
        </div>
      </form>
    </ProcessWrapper>
  );
}
Terms.propTypes = {
  url: PropTypes.string.isRequired,
  onSubmit: PropTypes.func.isRequired,
};

function ProcessWrapper({ children }) {
  return (
    <div className="process-wrapper">
      {children}
    </div>
  );
}
ProcessWrapper.propTypes = {
  children: PropTypes.node.isRequired,
};

export default Auth;<|MERGE_RESOLUTION|>--- conflicted
+++ resolved
@@ -13,17 +13,12 @@
 
 import CinnySvg from '../../../../public/res/svg/cinny.svg';
 
-<<<<<<< HEAD
 // This regex validates historical usernames, which don't satisy today's username requirements.
 // See https://matrix.org/docs/spec/appendices#id13 for more info.
 const LOCALPART_LOGIN_REGEX = /^[!-9|;-~]+$/;
-const LOCALPART_SIGNUP_REGEX = /^[a-z0-9_\-+./]+$/;
-const BAD_LOCALPART_ERROR = 'Username must contain only lowercase letters, numbers, dashes and underscores.';
+const LOCALPART_SIGNUP_REGEX = /^[a-z0-9_\-.=/]+$/;
+const BAD_LOCALPART_ERROR = 'Username must contain only a-z, 0-9, ., _, =, -, and /.';
 const USER_ID_TOO_LONG_ERROR = 'Your user ID, including the hostname, can\'t be more than 255 characters long.';
-=======
-const USERNAME_REGEX = /^[a-z0-9_\-.=/]+$/;
-const BAD_USERNAME_ERROR = 'Username must contain only lowercase letters, numbers, dashes and underscores.';
->>>>>>> e69f344a
 
 const PASSWORD_REGEX = /.+/;
 const PASSWORD_STRENGHT_REGEX = /^(?=.*\d)(?=.*[A-Z])(?=.*[a-z])(?=.*[^\w\d\s:])([^\s]){8,16}$/;
