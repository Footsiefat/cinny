--- conflicted
+++ resolved
@@ -7,12 +7,8 @@
     <link href="https://api.fontshare.com/css?f[]=supreme@300,301,400,401,500,501,700,701&display=swap" rel="stylesheet">
     <title>Cinny</title>
     <meta name="name"        content="Cinny">
-<<<<<<< HEAD
-    <meta name="description" content="Yet another Matrix client. Where you can enjoy the conversation using a simple, elegant and secure interface protected by e2ee with the power of open source.">
-=======
     <meta name="author"      content="Ajay Bura">
-    <meta name="description" content="Yet another matrix client. Where you can enjoy the conversation using simple, elegant and secure interface protected by e2ee with the power of open source.">
->>>>>>> f163e242
+    <meta name="description" content="Yet another Matrix client. Where you can enjoy the conversation using simple, elegant and secure interface protected by e2ee with the power of open source.">
     <meta name="keywords"    content="cinny, cinnyapp, cinnychat, matrix, matrix client, matrix.org, element">
   
     <meta property="og:title"       content="Cinny">
