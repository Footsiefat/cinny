name: 'Production deploy'

on:
  release:
    types: [published]

jobs:
  create-release-tar:
    name: 'Create release tar'
    runs-on: ubuntu-latest
    steps:
      - name: Checkout repository
        uses: actions/checkout@v3.0.2
      - name: Build
        run: |
          npm ci
          npm run build
      - name: Get version from tag
        id: vars
        run: echo ::set-output name=tag::${GITHUB_REF#refs/*/}
      - name: Create tar.gz
        run: tar -czvf cinny-${{ steps.vars.outputs.tag }}.tar.gz dist
      - name: Sign tar.gz
        run: |
          echo '${{ secrets.GNUPG_KEY }}' | gpg --batch --import
          # Sadly a few lines in the private key match a few lines in the public key,
          # As a result just --export --armor gives us a few lines replaced with ***
          # making it useless for importing the signing key. Instead, we dump it as
          # non-armored and hex-encode it so that its printable.
          echo "PGP Signing key, in raw PGP format in hex. Import with cat ... | xxd -r -p - | gpg --import"
          gpg --export | xxd -p
          echo '${{ secrets.GNUPG_PASSPHRASE }}' | gpg --batch --yes --pinentry-mode loopback --passphrase-fd 0 --armor --detach-sign cinny-${{ steps.vars.outputs.tag }}.tar.gz
      - name: Upload tagged release
        uses: softprops/action-gh-release@1e07f4398721186383de40550babbdf2b84acfc5
        with:
          files: |
            cinny-${{ steps.vars.outputs.tag }}.tar.gz
            cinny-${{ steps.vars.outputs.tag }}.tar.gz.asc

  deploy-to-netlify:
    name: 'Deploy to Netlify'
    runs-on: ubuntu-latest
    permissions:
      contents: read
    steps:
      - name: Checkout repository
        uses: actions/checkout@v3.0.2
      - name: Build and deploy to Netlify
        uses: jsmrcaga/action-netlify-deploy@fb6a5f936a4b06a8f7793e69fc5a022ffe39807a
        with:
          install_command: "npm ci"
          NETLIFY_AUTH_TOKEN: ${{ secrets.NETLIFY_AUTH_TOKEN }}
          NETLIFY_SITE_ID: ${{ secrets.NETLIFY_SITE_ID }}
          BUILD_DIRECTORY: "dist"
          NETLIFY_DEPLOY_MESSAGE: "Prod deploy v${{ github.ref }}"
          NETLIFY_DEPLOY_TO_PROD: true

  push-to-dockerhub:
    name: Push Docker image to Docker Hub
    runs-on: ubuntu-latest
    permissions:
      contents: read
    steps:
      - name: Checkout repository
<<<<<<< HEAD
        uses: actions/checkout@v3.0.1
      - name: Set up QEMU
        uses: docker/setup-qemu-action@v1.2.0
      - name: Set up Docker Buildx
        uses: docker/setup-buildx-action@v1.6.0
=======
        uses: actions/checkout@v3.0.2
>>>>>>> fd680a93
      - name: Login to Docker Hub
        uses: docker/login-action@v2.0.0
        with:
          username: ${{ secrets.DOCKER_USERNAME }}
          password: ${{ secrets.DOCKER_PASSWORD }}
      - name: Extract metadata (tags, labels) for Docker
        id: meta
        uses: docker/metadata-action@v4.0.1
        with:
          images: ajbura/cinny
      - name: Build and push Docker image
        uses: docker/build-push-action@v3.0.0
        with:
          context: .
          platforms: linux/amd64,linux/arm64
          push: true
          tags: ${{ steps.meta.outputs.tags }}
          labels: ${{ steps.meta.outputs.labels }}<|MERGE_RESOLUTION|>--- conflicted
+++ resolved
@@ -62,15 +62,11 @@
       contents: read
     steps:
       - name: Checkout repository
-<<<<<<< HEAD
-        uses: actions/checkout@v3.0.1
+        uses: actions/checkout@v3.0.2
       - name: Set up QEMU
         uses: docker/setup-qemu-action@v1.2.0
       - name: Set up Docker Buildx
         uses: docker/setup-buildx-action@v1.6.0
-=======
-        uses: actions/checkout@v3.0.2
->>>>>>> fd680a93
       - name: Login to Docker Hub
         uses: docker/login-action@v2.0.0
         with:
